#!/usr/bin/env python
# -*- coding: utf-8 -*-

import pandas as pd
import numpy as np
import json
import torch
import re
from tqdm import tqdm
import matplotlib.pyplot as plt
from matplotlib.font_manager import FontProperties
from sklearn.metrics import mean_squared_error, mean_absolute_error
from transformers import AutoModelForCausalLM, AutoTokenizer
from peft import PeftModel

def load_json_test_data(json_test_path):
    """
    加载JSON格式的测试数据
    """
    print(f"正在读取JSON测试数据: {json_test_path}...")
    with open(json_test_path, 'r', encoding='utf-8') as f:
        test_data = json.load(f)
    print(f"成功读取JSON测试数据，共 {len(test_data)} 条记录")
    return test_data

def prepare_json_prompts(json_test_data):
    """
    准备用于评估的提示和标签（从JSON数据）
    """
    prompts = []
    labels = []
    
    # 用于从模型回复中解析真实标签的正则表达式
    label_pattern = r"(\d+)(?:\s*,\s*|\s+)(\d+(?:\.\d+)?)"
    
    for item in tqdm(json_test_data):
        messages = item["messages"]
        if len(messages) >= 2:
            # 用户查询作为提示
            user_message = next((msg["content"] for msg in messages if msg["role"] == "user"), None)
            if user_message:
                prompts.append(user_message)
            
            # 如果有助手回复，从中提取标签
            assistant_message = next((msg["content"] for msg in messages if msg["role"] == "assistant"), None)
            if assistant_message:
                matches = re.findall(label_pattern, assistant_message)
                if matches:
                    # 提取第一个匹配的结果
                    overload, power = matches[0]
                    labels.append((int(overload), float(power)))
                else:
                    # 如果没有匹配标准格式，尝试直接查找数字
                    numbers = re.findall(r"\d+(?:\.\d+)?", assistant_message)
                    if len(numbers) >= 2:
                        labels.append((int(float(numbers[0])), float(numbers[1])))
                    else:
                        # 如果仍找不到，添加默认值
                        print(f"警告: 无法从回复中解析标签: {assistant_message}")
                        labels.append((0, 0.0))
    
    return prompts, labels

def generate_predictions(model, tokenizer, prompts, max_new_tokens=50, batch_size=8):
    """
    使用模型生成预测结果
    """
    predictions = []
    
    for i in tqdm(range(0, len(prompts), batch_size)):
        batch_prompts = prompts[i:i+batch_size]
        inputs = tokenizer(batch_prompts, return_tensors="pt", padding=True).to(model.device)
        
        with torch.no_grad():
            outputs = model.generate(
                **inputs, 
                max_new_tokens=max_new_tokens,
                pad_token_id=tokenizer.eos_token_id
            )
            
        for j, output in enumerate(outputs):
            # 解码生成的文本
            generated_text = tokenizer.decode(output, skip_special_tokens=True)
            # 从生成的文本中截取模型的回答部分
            response = generated_text[len(batch_prompts[j]):]
            predictions.append(response.strip())
    
    return predictions

def parse_predictions(predictions):
    """
    从模型的文本输出中解析过载状态和功率消耗的预测值
    """
    parsed_results = []
    
    for pred in predictions:
        # 使用正则表达式匹配数字
        matches = re.findall(r"(\d+)(?:\s*,\s*|\s+)(\d+(?:\.\d+)?)", pred)
        if matches:
            # 提取第一个匹配的结果
            overload, power = matches[0]
            parsed_results.append((int(overload), float(power)))
        else:
            # 如果没有匹配到格式，尝试直接查找数字
            numbers = re.findall(r"\d+(?:\.\d+)?", pred)
            if len(numbers) >= 2:
                parsed_results.append((int(float(numbers[0])), float(numbers[1])))
            else:
                # 如果仍找不到，添加默认值
                parsed_results.append((0, 0.0))
    
    return parsed_results

def calculate_metrics(true_values, predicted_values):
    """
    计算评估指标：准确率、召回率、F1分数、RMSE、MAE和R平方分数
    """
    # 提取过载状态和功率消耗
    y_true_overload = np.array([x[0] for x in true_values])
    y_pred_overload = np.array([x[0] for x in predicted_values])
    
    y_true_power = np.array([x[1] for x in true_values])
    y_pred_power = np.array([x[1] for x in predicted_values])
    
    # 计算过载状态的准确率
    accuracy = np.mean(y_true_overload == y_pred_overload)
    
    # 计算过载状态的召回率和F1分数
    # 过载状态为1的情况下的召回率（真正例 / (真正例 + 假负例)）
    true_positives = np.sum((y_true_overload == 1) & (y_pred_overload == 1))
    false_negatives = np.sum((y_true_overload == 1) & (y_pred_overload == 0))
    false_positives = np.sum((y_true_overload == 0) & (y_pred_overload == 1))
    
    # 避免除零错误
    if true_positives + false_negatives > 0:
        recall = true_positives / (true_positives + false_negatives)
    else:
        recall = 0.0
    
    # 计算精确率 (真正例 / (真正例 + 假正例))
    if true_positives + false_positives > 0:
        precision = true_positives / (true_positives + false_positives)
    else:
        precision = 0.0
    
    # 计算F1分数
    if precision + recall > 0:
        f1_score = 2 * (precision * recall) / (precision + recall)
    else:
        f1_score = 0.0
    
    # 计算功率消耗的RMSE和MAE
    rmse = np.sqrt(mean_squared_error(y_true_power, y_pred_power))
    mae = mean_absolute_error(y_true_power, y_pred_power)
    
    # 计算R平方分数（决定系数）
    # R² = 1 - (残差平方和 / 总平方和)
    y_true_mean = np.mean(y_true_power)
    ss_total = np.sum((y_true_power - y_true_mean) ** 2)  # 总平方和
    ss_residual = np.sum((y_true_power - y_pred_power) ** 2)  # 残差平方和
    
    # 避免除零错误
    if ss_total > 0:
        r_squared = 1 - (ss_residual / ss_total)
    else:
        r_squared = 0.0
    
    return {
        "accuracy": accuracy,
        "recall": recall,
        "precision": precision,
        "f1_score": f1_score,
        "rmse": rmse,
        "mae": mae,
        "r_squared": r_squared
    }

def evaluate_model(model_name, tokenizer_name, test_prompts, test_labels, is_peft=False, adapter_path=None):
    """
    评估模型性能
    """
    print(f"\n评估模型: {model_name}")
    
    # 加载tokenizer
    tokenizer = AutoTokenizer.from_pretrained(tokenizer_name, trust_remote_code=True)
    tokenizer.pad_token = tokenizer.eos_token
    tokenizer.padding_side = "left"
    
    # 加载模型
    model = AutoModelForCausalLM.from_pretrained(
        model_name,
        trust_remote_code=True
    )
    model.cuda()
    
    # 如果是微调后的模型，加载LoRA适配器
    if is_peft and adapter_path:
        print(f"加载LoRA适配器: {adapter_path}")
        model = PeftModel.from_pretrained(model, adapter_path)
    
    # 生成预测
    print("生成预测...")
    predictions = generate_predictions(model, tokenizer, test_prompts)
    
    # 解析预测结果
    print("解析预测结果...")
    parsed_predictions = parse_predictions(predictions)
    
    # 计算评估指标
    print("计算评估指标...")
    metrics = calculate_metrics(test_labels, parsed_predictions)
    
    # 清理GPU内存
    del model
    torch.cuda.empty_cache()
    
    return metrics, predictions, parsed_predictions

def plot_evaluation_metrics(original_metrics, few_shot_metrics, finetuned_metrics):
    """
    绘制评估指标的柱状图对比
    """
    print("\n正在绘制评估指标柱状图...")
    
    # 设置中文字体，以正确显示中文
    try:
        plt.rcParams['font.sans-serif'] = ['SimHei']  # 用来正常显示中文标签
        plt.rcParams['axes.unicode_minus'] = False    # 用来正常显示负号
    except:
        print("警告: 无法设置中文字体，图表中的中文可能无法正确显示")
    
<<<<<<< HEAD
    # 分两组绘制图表：过载状态指标和功率消耗指标
    # 1. 过载状态指标（准确率、召回率、精确率、F1分数）
    overload_metrics = ['准确率', '召回率', '精确率', 'F1分数']
    original_overload_values = [
        original_metrics['accuracy'], 
        original_metrics['recall'], 
        original_metrics['precision'], 
        original_metrics['f1_score']
    ]
    few_shot_overload_values = [
        few_shot_metrics['accuracy'], 
        few_shot_metrics['recall'], 
        few_shot_metrics['precision'], 
        few_shot_metrics['f1_score']
    ]
    finetuned_overload_values = [
        finetuned_metrics['accuracy'], 
        finetuned_metrics['recall'], 
        finetuned_metrics['precision'], 
        finetuned_metrics['f1_score']
    ]
    
    # 2. 功率消耗指标（RMSE、MAE和R平方分数）
    power_metrics = ['RMSE', 'MAE', 'R²']
    original_power_values = [original_metrics['rmse'], original_metrics['mae'], original_metrics['r_squared']]
    few_shot_power_values = [few_shot_metrics['rmse'], few_shot_metrics['mae'], few_shot_metrics['r_squared']]
    finetuned_power_values = [finetuned_metrics['rmse'], finetuned_metrics['mae'], finetuned_metrics['r_squared']]
    
    # 创建一个包含两个子图的图表
    fig, (ax1, ax2) = plt.subplots(1, 2, figsize=(20, 10))
    
    # 绘制过载状态指标
    x1 = np.arange(len(overload_metrics))  # 标签位置
=======
    metrics = ['overload_accuracy', 'RMSE', 'MAE']
    original_values = [original_metrics['accuracy'], original_metrics['rmse'], original_metrics['mae']]
    few_shot_values = [few_shot_metrics['accuracy'], few_shot_metrics['rmse'], few_shot_metrics['mae']]
    finetuned_values = [finetuned_metrics['accuracy'], finetuned_metrics['rmse'], finetuned_metrics['mae']]
    
    x = np.arange(len(metrics))  # 标签位置
>>>>>>> fc7d479b
    width = 0.25  # 柱状图宽度
    
    rects1_1 = ax1.bar(x1 - width, original_overload_values, width, label='base', color='skyblue')
    rects1_2 = ax1.bar(x1, few_shot_overload_values, width, label='few-shot (checkpoint-50)', color='orange')
    rects1_3 = ax1.bar(x1 + width, finetuned_overload_values, width, label='finetuned (checkpoint-625)', color='lightgreen')
    
    # 添加标题和坐标轴标签
    ax1.set_title('过载状态预测指标对比', fontsize=16)
    ax1.set_ylabel('指标值', fontsize=14)
    ax1.set_xticks(x1)
    ax1.set_xticklabels(overload_metrics, fontsize=12)
    ax1.legend(fontsize=12)
    ax1.set_ylim(0, 1.0)  # 设置y轴范围为0-1，因为这些指标都是比率
    
    # 绘制功率消耗指标
    x2 = np.arange(len(power_metrics))  # 标签位置
    
    rects2_1 = ax2.bar(x2 - width, original_power_values, width, label='base', color='skyblue')
    rects2_2 = ax2.bar(x2, few_shot_power_values, width, label='few-shot (checkpoint-50)', color='orange')
    rects2_3 = ax2.bar(x2 + width, finetuned_power_values, width, label='finetuned (checkpoint-625)', color='lightgreen')
    
    # 添加标题和坐标轴标签
    ax2.set_title('功率消耗预测指标对比', fontsize=16)
    ax2.set_ylabel('指标值', fontsize=14)
    ax2.set_xticks(x2)
    ax2.set_xticklabels(power_metrics, fontsize=12)
    ax2.legend(fontsize=12)
    
    # 在柱状图上添加数值标签
    def autolabel(rects, ax):
        for rect in rects:
            height = rect.get_height()
            ax.annotate('{:.4f}'.format(height),
                        xy=(rect.get_x() + rect.get_width() / 2, height),
                        xytext=(0, 3),  # 3点垂直偏移
                        textcoords="offset points",
                        ha='center', va='bottom')
    
    autolabel(rects1_1, ax1)
    autolabel(rects1_2, ax1)
    autolabel(rects1_3, ax1)
    autolabel(rects2_1, ax2)
    autolabel(rects2_2, ax2)
    autolabel(rects2_3, ax2)
    
    # 调整布局
    fig.tight_layout()
    
    # 保存图表
    plt.savefig('model_comparison.png', dpi=300, bbox_inches='tight')
    print("评估指标柱状图已保存为 model_comparison.png")

def main():
    # 配置参数
    original_model_name = "meta-llama/Llama-3.2-1B-Instruct"  # 与训练脚本中使用的模型一致
    few_shot_model_adapter_path = "checkpoints/checkpoint-50"  # 少样本微调模型的保存路径
    finetuned_model_adapter_path = "checkpoints/checkpoint-300"  # 微调模型的保存路径
    json_test_data_path = "sft_data_test.json"  # JSON测试数据路径
    
    # 打印评估配置
    print("=== 电网安全预测模型评估 ===")
    print(f"原始模型: {original_model_name}")
    print(f"少样本微调模型适配器: {few_shot_model_adapter_path}")
    print(f"完全微调模型适配器: {finetuned_model_adapter_path}")
    

    test_data = load_json_test_data(json_test_data_path)
    test_prompts, test_labels = prepare_json_prompts(test_data)
    
    print(f"生成 {len(test_prompts)} 个测试样本")
    
    # 评估原始模型
    original_metrics, original_predictions, original_parsed = evaluate_model(
        original_model_name, 
        original_model_name, 
        test_prompts, 
        test_labels
    )
    
    # 评估少样本微调模型 (checkpoint-50)
    few_shot_metrics, few_shot_predictions, few_shot_parsed = evaluate_model(
        original_model_name, 
        original_model_name, 
        test_prompts, 
        test_labels, 
        is_peft=True, 
        adapter_path=few_shot_model_adapter_path
    )
    
    # 评估完全微调后的模型 (checkpoint-625)
    finetuned_metrics, finetuned_predictions, finetuned_parsed = evaluate_model(
        original_model_name, 
        original_model_name, 
        test_prompts, 
        test_labels, 
        is_peft=True, 
        adapter_path=finetuned_model_adapter_path
    )
    
    # 打印评估结果
    print("\n=== 评估结果 ===")
    print("原始模型:")
    print(f"  过载状态准确率: {original_metrics['accuracy']:.4f}")
    print(f"  过载状态召回率: {original_metrics['recall']:.4f}")
    print(f"  过载状态精确率: {original_metrics['precision']:.4f}")
    print(f"  过载状态F1分数: {original_metrics['f1_score']:.4f}")
    print(f"  功率消耗RMSE: {original_metrics['rmse']:.4f}")
    print(f"  功率消耗MAE: {original_metrics['mae']:.4f}")
    print(f"  功率消耗R平方分数: {original_metrics['r_squared']:.4f}")
    
    print("\n少样本微调模型 (checkpoint-50):")
    print(f"  过载状态准确率: {few_shot_metrics['accuracy']:.4f}")
    print(f"  过载状态召回率: {few_shot_metrics['recall']:.4f}")
    print(f"  过载状态精确率: {few_shot_metrics['precision']:.4f}")
    print(f"  过载状态F1分数: {few_shot_metrics['f1_score']:.4f}")
    print(f"  功率消耗RMSE: {few_shot_metrics['rmse']:.4f}")
    print(f"  功率消耗MAE: {few_shot_metrics['mae']:.4f}")
    print(f"  功率消耗R平方分数: {few_shot_metrics['r_squared']:.4f}")
    
    print("\n完全微调模型 (checkpoint-625):")
    print(f"  过载状态准确率: {finetuned_metrics['accuracy']:.4f}")
    print(f"  过载状态召回率: {finetuned_metrics['recall']:.4f}")
    print(f"  过载状态精确率: {finetuned_metrics['precision']:.4f}")
    print(f"  过载状态F1分数: {finetuned_metrics['f1_score']:.4f}")
    print(f"  功率消耗RMSE: {finetuned_metrics['rmse']:.4f}")
    print(f"  功率消耗MAE: {finetuned_metrics['mae']:.4f}")
    print(f"  功率消耗R平方分数: {finetuned_metrics['r_squared']:.4f}")
    
    # 少样本模型相对于原始模型的性能提升百分比
    few_shot_accuracy_improvement = ((few_shot_metrics['accuracy'] - original_metrics['accuracy']) / original_metrics['accuracy']) * 100 if original_metrics['accuracy'] > 0 else float('inf')
    few_shot_recall_improvement = ((few_shot_metrics['recall'] - original_metrics['recall']) / original_metrics['recall']) * 100 if original_metrics['recall'] > 0 else float('inf')
    few_shot_precision_improvement = ((few_shot_metrics['precision'] - original_metrics['precision']) / original_metrics['precision']) * 100 if original_metrics['precision'] > 0 else float('inf')
    few_shot_f1_improvement = ((few_shot_metrics['f1_score'] - original_metrics['f1_score']) / original_metrics['f1_score']) * 100 if original_metrics['f1_score'] > 0 else float('inf')
    few_shot_rmse_improvement = ((original_metrics['rmse'] - few_shot_metrics['rmse']) / original_metrics['rmse']) * 100 if original_metrics['rmse'] > 0 else float('inf')
    few_shot_mae_improvement = ((original_metrics['mae'] - few_shot_metrics['mae']) / original_metrics['mae']) * 100 if original_metrics['mae'] > 0 else float('inf')
    few_shot_r_squared_improvement = ((few_shot_metrics['r_squared'] - original_metrics['r_squared']) / abs(original_metrics['r_squared'])) * 100 if original_metrics['r_squared'] != 0 else float('inf')
    
    # 完全微调模型相对于原始模型的性能提升百分比
    finetuned_accuracy_improvement = ((finetuned_metrics['accuracy'] - original_metrics['accuracy']) / original_metrics['accuracy']) * 100 if original_metrics['accuracy'] > 0 else float('inf')
    finetuned_recall_improvement = ((finetuned_metrics['recall'] - original_metrics['recall']) / original_metrics['recall']) * 100 if original_metrics['recall'] > 0 else float('inf')
    finetuned_precision_improvement = ((finetuned_metrics['precision'] - original_metrics['precision']) / original_metrics['precision']) * 100 if original_metrics['precision'] > 0 else float('inf')
    finetuned_f1_improvement = ((finetuned_metrics['f1_score'] - original_metrics['f1_score']) / original_metrics['f1_score']) * 100 if original_metrics['f1_score'] > 0 else float('inf')
    finetuned_rmse_improvement = ((original_metrics['rmse'] - finetuned_metrics['rmse']) / original_metrics['rmse']) * 100 if original_metrics['rmse'] > 0 else float('inf')
    finetuned_mae_improvement = ((original_metrics['mae'] - finetuned_metrics['mae']) / original_metrics['mae']) * 100 if original_metrics['mae'] > 0 else float('inf')
    finetuned_r_squared_improvement = ((finetuned_metrics['r_squared'] - original_metrics['r_squared']) / abs(original_metrics['r_squared'])) * 100 if original_metrics['r_squared'] != 0 else float('inf')
    
    print("\n少样本微调模型性能提升:")
    print(f"  过载状态准确率提升: {few_shot_accuracy_improvement:.2f}%")
    print(f"  过载状态召回率提升: {few_shot_recall_improvement:.2f}%")
    print(f"  过载状态精确率提升: {few_shot_precision_improvement:.2f}%")
    print(f"  过载状态F1分数提升: {few_shot_f1_improvement:.2f}%")
    print(f"  功率消耗RMSE降低: {few_shot_rmse_improvement:.2f}%")
    print(f"  功率消耗MAE降低: {few_shot_mae_improvement:.2f}%")
    print(f"  功率消耗R平方分数提升: {few_shot_r_squared_improvement:.2f}%")
    
    print("\n完全微调模型性能提升:")
    print(f"  过载状态准确率提升: {finetuned_accuracy_improvement:.2f}%")
    print(f"  过载状态召回率提升: {finetuned_recall_improvement:.2f}%")
    print(f"  过载状态精确率提升: {finetuned_precision_improvement:.2f}%")
    print(f"  过载状态F1分数提升: {finetuned_f1_improvement:.2f}%")
    print(f"  功率消耗RMSE降低: {finetuned_rmse_improvement:.2f}%")
    print(f"  功率消耗MAE降低: {finetuned_mae_improvement:.2f}%")
    print(f"  功率消耗R平方分数提升: {finetuned_r_squared_improvement:.2f}%")
    
    # 保存评估结果
    results = {
        "original_model": {
            "metrics": original_metrics,
            "predictions": original_predictions,
            "parsed_predictions": original_parsed
        },
        "few_shot_model": {
            "metrics": few_shot_metrics,
            "predictions": few_shot_predictions,
            "parsed_predictions": few_shot_parsed
        },
        "finetuned_model": {
            "metrics": finetuned_metrics,
            "predictions": finetuned_predictions,
            "parsed_predictions": finetuned_parsed
        },
        "improvements": {
            "few_shot": {
                "accuracy": few_shot_accuracy_improvement,
                "recall": few_shot_recall_improvement,
                "precision": few_shot_precision_improvement,
                "f1_score": few_shot_f1_improvement,
                "rmse": few_shot_rmse_improvement,
                "mae": few_shot_mae_improvement,
                "r_squared": few_shot_r_squared_improvement
            },
            "finetuned": {
                "accuracy": finetuned_accuracy_improvement,
                "recall": finetuned_recall_improvement,
                "precision": finetuned_precision_improvement,
                "f1_score": finetuned_f1_improvement,
                "rmse": finetuned_rmse_improvement,
                "mae": finetuned_mae_improvement,
                "r_squared": finetuned_r_squared_improvement
            }
        }
    }
    
    with open("evaluation_results.json", "w") as f:
        # 转换不可序列化的numpy值为Python原生类型
        json_results = {
            "original_model": {
                "metrics": {
                    "accuracy": float(original_metrics["accuracy"]),
                    "recall": float(original_metrics["recall"]),
                    "precision": float(original_metrics["precision"]),
                    "f1_score": float(original_metrics["f1_score"]),
                    "rmse": float(original_metrics["rmse"]),
                    "mae": float(original_metrics["mae"]),
                    "r_squared": float(original_metrics["r_squared"])
                },
                "predictions": original_predictions,
                "parsed_predictions": [(int(o), float(p)) for o, p in original_parsed]
            },
            "few_shot_model": {
                "metrics": {
                    "accuracy": float(few_shot_metrics["accuracy"]),
                    "recall": float(few_shot_metrics["recall"]),
                    "precision": float(few_shot_metrics["precision"]),
                    "f1_score": float(few_shot_metrics["f1_score"]),
                    "rmse": float(few_shot_metrics["rmse"]),
                    "mae": float(few_shot_metrics["mae"]),
                    "r_squared": float(few_shot_metrics["r_squared"])
                },
                "predictions": few_shot_predictions,
                "parsed_predictions": [(int(o), float(p)) for o, p in few_shot_parsed]
            },
            "finetuned_model": {
                "metrics": {
                    "accuracy": float(finetuned_metrics["accuracy"]),
                    "recall": float(finetuned_metrics["recall"]),
                    "precision": float(finetuned_metrics["precision"]),
                    "f1_score": float(finetuned_metrics["f1_score"]),
                    "rmse": float(finetuned_metrics["rmse"]),
                    "mae": float(finetuned_metrics["mae"]),
                    "r_squared": float(finetuned_metrics["r_squared"])
                },
                "predictions": finetuned_predictions,
                "parsed_predictions": [(int(o), float(p)) for o, p in finetuned_parsed]
            }
        }
        json.dump(json_results, f, ensure_ascii=False, indent=2)
    
    print("\n评估结果已保存到 evaluation_results.json")
    
    # 绘制评估指标柱状图
    plot_evaluation_metrics(original_metrics, few_shot_metrics, finetuned_metrics)

if __name__ == "__main__":
    main()<|MERGE_RESOLUTION|>--- conflicted
+++ resolved
@@ -229,7 +229,6 @@
     except:
         print("警告: 无法设置中文字体，图表中的中文可能无法正确显示")
     
-<<<<<<< HEAD
     # 分两组绘制图表：过载状态指标和功率消耗指标
     # 1. 过载状态指标（准确率、召回率、精确率、F1分数）
     overload_metrics = ['准确率', '召回率', '精确率', 'F1分数']
@@ -263,14 +262,6 @@
     
     # 绘制过载状态指标
     x1 = np.arange(len(overload_metrics))  # 标签位置
-=======
-    metrics = ['overload_accuracy', 'RMSE', 'MAE']
-    original_values = [original_metrics['accuracy'], original_metrics['rmse'], original_metrics['mae']]
-    few_shot_values = [few_shot_metrics['accuracy'], few_shot_metrics['rmse'], few_shot_metrics['mae']]
-    finetuned_values = [finetuned_metrics['accuracy'], finetuned_metrics['rmse'], finetuned_metrics['mae']]
-    
-    x = np.arange(len(metrics))  # 标签位置
->>>>>>> fc7d479b
     width = 0.25  # 柱状图宽度
     
     rects1_1 = ax1.bar(x1 - width, original_overload_values, width, label='base', color='skyblue')
